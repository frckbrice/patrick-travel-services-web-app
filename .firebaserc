{
  "projects": {
    "default": "patrick-travel-agency"
  }
}




















<<<<<<< HEAD
<<<<<<< Updated upstream

=======
>>>>>>> Stashed changes
=======
>>>>>>> 0e51ea43
<|MERGE_RESOLUTION|>--- conflicted
+++ resolved
@@ -2,31 +2,4 @@
   "projects": {
     "default": "patrick-travel-agency"
   }
-}
-
-
-
-
-
-
-
-
-
-
-
-
-
-
-
-
-
-
-
-
-<<<<<<< HEAD
-<<<<<<< Updated upstream
-
-=======
->>>>>>> Stashed changes
-=======
->>>>>>> 0e51ea43
+}